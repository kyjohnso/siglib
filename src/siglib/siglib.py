--- conflicted
+++ resolved
@@ -125,7 +125,6 @@
 
 def resample(x, idx, ntaps):
     """
-<<<<<<< HEAD
     Resamples the array x to the indecies in idx using sinc interpolation with
         ntaps number of points
 
@@ -140,19 +139,6 @@
     --------
         y: array of shape (M,) containing the sinc interpolated signal at the
             indecies idx
-=======
-
-
-    Parameters
-    ----------
-    x: array of shape (N,)
-
-    idx :
-
-    ntaps :
-
-    Returns
-    -------
 
     Example
     -------
@@ -162,7 +148,6 @@
     >>> idx = np.array([45.567])
     >>> resample(x, idx, 5)
     array([44.96565413])
->>>>>>> b2471dd3
     """
     d_idx = np.ceil(np.arange(-ntaps / 2, ntaps / 2))
     idx_array = np.round(idx[:, np.newaxis]) + d_idx
